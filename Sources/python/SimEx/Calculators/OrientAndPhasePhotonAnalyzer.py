##########################################################################
#                                                                        #
# Copyright (C) 2015 Carsten Fortmann-Grote                              #
# Contact: Carsten Fortmann-Grote <carsten.grote@xfel.eu>                #
#                                                                        #
# This file is part of simex_platform.                                   #
# simex_platform is free software: you can redistribute it and/or modify #
# it under the terms of the GNU General Public License as published by   #
# the Free Software Foundation, either version 3 of the License, or      #
# (at your option) any later version.                                    #
#                                                                        #
# simex_platform is distributed in the hope that it will be useful,      #
# but WITHOUT ANY WARRANTY; without even the implied warranty of         #
# MERCHANTABILITY or FITNESS FOR A PARTICULAR PURPOSE.  See the          #
# GNU General Public License for more details.                           #
#                                                                        #
# You should have received a copy of the GNU General Public License      #
# along with this program.  If not, see <http://www.gnu.org/licenses/>.  #
# Include needed directories in sys.path.                                #
#                                                                        #
##########################################################################

""" Module that holds the OrientAndPhasePhotonAnalyzer class.

    @author : CFG
    @institution : XFEL
    @creation 20151112

"""
from SimEx.Calculators.AbstractPhotonAnalyzer import AbstractPhotonAnalyzer
<<<<<<< HEAD

=======
>>>>>>> 11c7aa4e

class OrientAndPhasePhotonAnalyzer(AbstractPhotonAnalyzer):
    """
    Class representing photon data analyzes that combines orientation and phasing of 2D diffraction data.
    """

    def __init__(self,  parameters=None, input_path=None, output_path=None):
        """
        Constructor for the photon analyzer.

        @param  :
        <br/><b>type</b> :
        <br/><b>default</b> :
        """

        # Initialize base class.
        super(OrientAndPhasePhotonAnalyzer, self).__init__(parameters,input_path,output_path)

        self.__provided_data = []

        self.__expected_data = []


    def expectedData(self):
        """ Query for the data expected by the Analyzer. """
        return self.__expected_data

    def providedData(self):
        """ Query for the data provided by the Analyzer. """
        return self.__provided_data

    def backengine(self):
        """ This method drives the backengine code."""
        pass

    @property
    def data(self):
        """ Query for the field data. """
        return self.__data

    def _readH5(self):
        """ """
        """ Private method for reading the hdf5 input and extracting the parameters and data relevant to initialize the object. """
        pass # Nothing to be done since IO happens in backengine.

        ## Read the file.
        #file_handle = h5py.File(self.input_path, 'r')

        ## Setup empty dictionary.
        #parameters = {}

        ## Get photon energy.
        ##parameters['photon_energy'] = file_handle['params/photonEnergy'].value

        ## Read the electric field data and convert to numpy array.
        #Ehor = numpy.array(file_handle['/data/arrEhor'][:])
        #Ever = numpy.array(file_handle['/data/arrEver'][:])

        ## Store on object.
        #self.__e_field = numpy.array([Ehor, Ever])

        #super(OrientAndPhasePhotonAnalyzer, self).__init__(parameters,self.input_path,self.output_path)

        #file_handle.close()

    def saveH5(self):
        """ """
        """
        Private method to save the object to a file.

        @param output_path : The file where to save the object's data.
        <br/><b>type</b> : string
        <br/><b>default</b> : None
        """
        pass # No action required since output is written in backengine.<|MERGE_RESOLUTION|>--- conflicted
+++ resolved
@@ -28,10 +28,6 @@
 
 """
 from SimEx.Calculators.AbstractPhotonAnalyzer import AbstractPhotonAnalyzer
-<<<<<<< HEAD
-
-=======
->>>>>>> 11c7aa4e
 
 class OrientAndPhasePhotonAnalyzer(AbstractPhotonAnalyzer):
     """
