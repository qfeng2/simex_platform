##########################################################################
#                                                                        #
# Copyright (C) 2015 Carsten Fortmann-Grote                              #
# Contact: Carsten Fortmann-Grote <carsten.grote@xfel.eu>                #
#                                                                        #
# This file is part of simex_platform.                                   #
# simex_platform is free software: you can redistribute it and/or modify #
# it under the terms of the GNU General Public License as published by   #
# the Free Software Foundation, either version 3 of the License, or      #
# (at your option) any later version.                                    #
#                                                                        #
# simex_platform is distributed in the hope that it will be useful,      #
# but WITHOUT ANY WARRANTY; without even the implied warranty of         #
# MERCHANTABILITY or FITNESS FOR A PARTICULAR PURPOSE.  See the          #
# GNU General Public License for more details.                           #
#                                                                        #
# You should have received a copy of the GNU General Public License      #
# along with this program.  If not, see <http://www.gnu.org/licenses/>.  #
#                                                                        #
##########################################################################

""" Module that holds the SingFELPhotonDiffractor class.

    @author : CFG
    @institution : XFEL
    @creation 20151104

"""
import os
import inspect
import subprocess
from SimEx.Calculators.AbstractPhotonDiffractor import AbstractPhotonDiffractor
from SimEx.Utilities.EntityChecks import checkAndSetInstance, checkAndSetPositiveInteger


import prepHDF5

class SingFELPhotonDiffractor(AbstractPhotonDiffractor):
    """
    Class representing a x-ray free electron laser photon propagator.
    """

    def __init__(self,  parameters=None, input_path=None, output_path=None):
        """
        Constructor for the xfel photon propagator.

        @param  parameters : singFEL parameters.
        <br/><b>type</b>              : dict
        <br/><b>example</b> : parameters={ 'uniform_rotation'    : True,
                     'calculate_Compton'              : False,
                     'pmi_start_ID'                   : 1,
                     'pmi_stop_ID'                    : 1,
                     'number_of_diffraction_patterns' : 2,
                     'number_of_MPI_processes'        : 2,
                     'slice_interval'                 : 10,
                     'number_of_slices'               : 100,
                     'beam_parameter_file'            : 's2e.beam',
                     'beam_geometry_file'             : 's2e.geom',
                     }

        @param parameters['uniform_rotation']  : Whether or not to apply uniform sampling of the sample's rotations.
        <br/><b>type</b> : boolean

        @param parameters['calculate_Compton'] : Whether or not to calculate incoherent (Compton) scattering.
        <br/><b>type</b> : Bool

        @param parameters['pmi_start_ID'] : Index of the pmi file to start from.
        <br/><b>type</b> : int

        @param parameters['pmi_stop_ID'] : Index of the pmi file to stop at.
        <br/><b>type</b> : int

        @param parameters['number_of_diffraction_patterns'] : The number of diffraction patterns to calculate from each photon-matter interaction trajectory.
<<<<<<< HEAD
        @type : int
        
        @param parameters['number_of_MPI_processes'] : The number of MPI processes to use
        @type : int
        
=======
        <br/><b>type</b> : int
>>>>>>> 7e70314b

        @param parameters['slice_interval'] : The number of time slices to skip between two samplings of the photon-matter interaction trajectory.
        <br/><b>type</b> : int

        @param parameters['number_of_slices'] : Total number of slices in the pmi files."
        <br/><b>type</b> : int

        @param parameters['beam_parameter_file'] : Path of the beam parameter (.beam) file.
        <br/><b>type</b> : string

        @param parameters['beam_geometry_file'] : Path of the beam geometry (.geom) file.
        <br/><b>type</b> : string

        <br/><b>note</b>: The number of generated files is the number of pmi data files * number_of_diffraction_patterns.
        """

        super(SingFELPhotonDiffractor, self).__init__(parameters,input_path,output_path)

        # Check parameters.
        # Check that only accepted parameters are present.
        accepted_keys = ['uniform_rotation',
                         'calculate_Compton',
                         'slice_interval',
                         'number_of_slices',
                         'number_of_diffraction_patterns',
                         'number_of_MPI_processes',
                         'pmi_start_ID',
                         'pmi_stop_ID',
                         'beam_parameter_file',
                         'beam_geometry_file']

        for k in self.parameters.keys():
            if k not in accepted_keys:
                raise RuntimeError( "The parameter '%s' is not a valid parameter for the SingFELPhotonDiffractor. " % (k))
        # Check each parameter individually and set defaults if not set.
        self.parameters['uniform_rotation'] = checkAndSetInstance(bool, self.parameters['uniform_rotation'], True)
        self.parameters['calculate_Compton'] = checkAndSetInstance(bool, self.parameters['calculate_Compton'], True)
        self.parameters['slice_interval'] = checkAndSetPositiveInteger(self.parameters['slice_interval'], 1)
        self.parameters['number_of_slices'] = checkAndSetPositiveInteger(self.parameters['number_of_slices'], 1)
        self.parameters['number_of_diffraction_patterns'] = checkAndSetPositiveInteger(self.parameters['number_of_diffraction_patterns'], 1)
        self.parameters['number_of_MPI_processes'] = checkAndSetPositiveInteger(self.parameters.get('number_of_MPI_processes',2))        
        self.parameters['pmi_start_ID'] = checkAndSetPositiveInteger(self.parameters['pmi_start_ID'], 1)
        self.parameters['pmi_stop_ID'] = checkAndSetPositiveInteger(self.parameters['pmi_stop_ID'], 1)
        self.parameters['beam_parameter_file'] = checkAndSetInstance(str, self.parameters['beam_parameter_file'])
        if not os.path.isfile(self.parameters['beam_parameter_file']):
            raise IOError("%s is not a file." % (self.parameters['beam_parameter_file']))
        self.parameters['beam_geometry_file'] = checkAndSetInstance(str, self.parameters['beam_geometry_file'])
        if not os.path.isfile(self.parameters['beam_geometry_file']):
            raise IOError("%s is not a file." % (self.parameters['beam_geometry_file']))

        self.__expected_data = ['/data/snp_<7 digit index>/ff',
                                '/data/snp_<7 digit index>/halfQ',
                                '/data/snp_<7 digit index>/Nph',
                                '/data/snp_<7 digit index>/r',
                                '/data/snp_<7 digit index>/T',
                                '/data/snp_<7 digit index>/Z',
                                '/data/snp_<7 digit index>/xyz',
                                '/data/snp_<7 digit index>/Sq_halfQ',
                                '/data/snp_<7 digit index>/Sq_bound',
                                '/data/snp_<7 digit index>/Sq_free',
                                '/history/parent/detail',
                                '/history/parent/parent',
                                '/info/package_version',
                                '/info/contact',
                                '/info/data_description',
                                '/info/method_description',
                                '/version']

        self.__provided_data = [
                                '/data/data',
                                '/data/diffr',
                                '/data/angle',
                                '/history/parent/detail',
                                '/history/parent/parent',
                                '/info/package_version',
                                '/info/contact',
                                '/info/data_description',
                                '/info/method_description',
                                '/params/geom/detectorDist',
                                '/params/geom/pixelWidth',
                                '/params/geom/pixelHeight',
                                '/params/geom/mask',
                                '/params/beam/photonEnergy',
                                '/params/beam/photons',
                                '/params/beam/focusArea',
                                '/params/info',
                                ]


    def expectedData(self):
        """ Query for the data expected by the Diffractor. """
        return self.__expected_data

    def providedData(self):
        """ Query for the data provided by the Diffractor. """
        return self.__provided_data

    def backengine(self):
        """ This method drives the backengine singFEL."""

        # Setup directory to pmi output.
        # Backengine expects a directory name, so have to check if
        # input_path is dir or file and handle accordingly.
        if os.path.isdir( self.input_path ):
            input_dir = self.input_path

        elif os.path.isfile( self.input_path ):
            input_dir = os.path.dirname( self.input_path )

        # Link the  python utility so the backengine can find it.
        ### Yes, this is messy.

        preph5_location = inspect.getsourcefile(prepHDF5)
        preph5_target =  os.path.join( input_dir, 'prepHDF5.py')
        # Link the prepHDF5 utility that gets called from singFEL code.
        if not os.path.isfile( preph5_target ):
            ln_preph5_command = 'ln -s %s %s' % ( preph5_location, preph5_target )
            proc = subprocess.Popen(ln_preph5_command, shell=True)
            proc.wait()

        # If parameters are given, map them to command line arguments.
        if 'uniform_rotation' in self.parameters.keys():
            uniform_rotation = {True : '1', False : '0'}[self.parameters['uniform_rotation']]
        else:
            uniform_rotation = 1

        if 'calculate_Compton' in self.parameters.keys():
            calculate_Compton = {True : 1, False : 0}[self.parameters['calculate_Compton']]
        else:
            calculate_Compton = 0

        if 'slice_interval' in self.parameters.keys():
            slice_interval = self.parameters['slice_interval']
        else:
            slice_interval = 100

        if 'number_of_slices' in self.parameters.keys():
            number_of_slices = self.parameters['number_of_slices']

        if 'pmi_start_ID' in self.parameters.keys():
            pmi_start_ID = self.parameters['pmi_start_ID']
        else:
            pmi_start_ID = 0

        if 'pmi_stop_ID' in self.parameters.keys():
            pmi_stop_ID = self.parameters['pmi_stop_ID']
        else:
            pmi_stop_ID = 0

        if 'number_of_diffraction_patterns' in self.parameters.keys():
            number_of_diffraction_patterns = self.parameters['number_of_diffraction_patterns']
        else:
            number_of_diffraction_patterns = 1

        if 'number_of_MPI_processes' in self.parameters.keys():
            number_of_MPI_processes = self.parameters['number_of_MPI_processes']
        else:
            number_of_MPI_processes = 2

        if 'beam_parameter_file' in self.parameters.keys():
            beam_parameter_file = self.parameters['beam_parameter_file']
        else:
            raise RuntimeError("Beam parameter file must be given.")

        if 'beam_geometry_file' in self.parameters.keys():
            beam_geometry_file = self.parameters['beam_geometry_file']
        else:
            raise RuntimeError("Beam geometry file must be given.")


        if not os.path.isdir( self.output_path ):
            os.mkdir( self.output_path )
        output_dir = self.output_path

        config_file = '/dev/null'

        # Run the backengine command.
        command_sequence = ['mpirun',
                            '-np',                str(number_of_MPI_processes) ,
                            'radiationDamageMPI',
                            '--inputDir',         str(input_dir),
                            '--outputDir',        str(output_dir),
                            '--beamFile',         str(beam_parameter_file),
                            '--geomFile',         str(beam_geometry_file),
                            '--configFile',       str(config_file),
                            '--uniformRotation',  str(uniform_rotation),
                            '--calculateCompton', str(calculate_Compton),
                            '--sliceInterval',    str(slice_interval),
                            '--numSlices',        str(number_of_slices),
                            '--pmiStartID',       str(pmi_start_ID),
                            '--pmiEndID',         str(pmi_stop_ID),
                            '--numDP',            str(number_of_diffraction_patterns),
                            ]
        proc = subprocess.Popen(command_sequence)
        proc.wait()


        if os.path.islink(preph5_target):
            os.remove(preph5_target)

        # Return the return code from the backengine.
        return proc.returncode

    @property
    def data(self):
        """ Query for the field data. """
        return self.__data

    def _readH5(self):
        """ """
        """ Private method for reading the hdf5 input and extracting the parameters and data relevant to initialize the object. """
        pass # Nothing to be done since IO happens in backengine.

    def saveH5(self):
        """ """
        """
        Private method to save the object to a file.

        @param output_path : The file where to save the object's data.
        <br/><b>type</b> : string
        <br/><b>default</b> : None
        """
        pass # No action required since output is written in backengine.<|MERGE_RESOLUTION|>--- conflicted
+++ resolved
@@ -71,15 +71,10 @@
         <br/><b>type</b> : int
 
         @param parameters['number_of_diffraction_patterns'] : The number of diffraction patterns to calculate from each photon-matter interaction trajectory.
-<<<<<<< HEAD
-        @type : int
-        
+        <br/><b>type</b> : int
+
         @param parameters['number_of_MPI_processes'] : The number of MPI processes to use
-        @type : int
-        
-=======
-        <br/><b>type</b> : int
->>>>>>> 7e70314b
+        <br/><b>type</b> : int
 
         @param parameters['slice_interval'] : The number of time slices to skip between two samplings of the photon-matter interaction trajectory.
         <br/><b>type</b> : int
@@ -120,7 +115,7 @@
         self.parameters['slice_interval'] = checkAndSetPositiveInteger(self.parameters['slice_interval'], 1)
         self.parameters['number_of_slices'] = checkAndSetPositiveInteger(self.parameters['number_of_slices'], 1)
         self.parameters['number_of_diffraction_patterns'] = checkAndSetPositiveInteger(self.parameters['number_of_diffraction_patterns'], 1)
-        self.parameters['number_of_MPI_processes'] = checkAndSetPositiveInteger(self.parameters.get('number_of_MPI_processes',2))        
+        self.parameters['number_of_MPI_processes'] = checkAndSetPositiveInteger(self.parameters.get('number_of_MPI_processes',2))
         self.parameters['pmi_start_ID'] = checkAndSetPositiveInteger(self.parameters['pmi_start_ID'], 1)
         self.parameters['pmi_stop_ID'] = checkAndSetPositiveInteger(self.parameters['pmi_stop_ID'], 1)
         self.parameters['beam_parameter_file'] = checkAndSetInstance(str, self.parameters['beam_parameter_file'])
